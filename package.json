{
	"name": "discord.js-commando",
	"version": "0.11.0-dev",
	"description": "The official command framework for Discord.js",
	"license": "Apache-2.0",
	"author": "Schuyler Cebulskie <Gawdl3y@gawdl3y.com> (https://gawdl3y.com/)",
	"repository": {
		"type": "git",
		"url": "https://github.com/discordjs/Commando.git"
	},
	"bugs": {
		"url": "https://github.com/discordjs/Commando/issues"
	},
	"keywords": [
		"discord",
		"bot",
		"commands"
	],
	"scripts": {
		"test": "npm run lint && npm run docs:test",
		"lint": "eslint src",
		"lint:fix": "eslint --fix src",
		"docs": "docgen --source src --custom docs/index.yml --output docs/docs.json",
		"docs:test": "docgen --source src --custom docs/index.yml"
	},
	"main": "src/index",
	"types": "./typings/index.d.ts",
	"dependencies": {
<<<<<<< HEAD
		"common-tags": "^1.0.0",
=======
		"common-tags": "^1.8.0",
		"escape-string-regexp": "^1.0.0",
>>>>>>> 5c1b4da3
		"require-all": "^3.0.0"
	},
	"devDependencies": {
		"@types/node": "^10.12.8",
		"discord.js-docgen": "discordjs/docgen",
		"eslint": "^5.9.0",
		"typescript": "^3.1.6"
	},
	"peerDependencies": {
		"better-sqlite3": "^4.1.4",
		"discord.js": "^12.0.0",
		"sqlite": "^3.0.0"
	},
	"engines": {
		"node": ">=8.6.0"
	}
}<|MERGE_RESOLUTION|>--- conflicted
+++ resolved
@@ -26,12 +26,7 @@
 	"main": "src/index",
 	"types": "./typings/index.d.ts",
 	"dependencies": {
-<<<<<<< HEAD
-		"common-tags": "^1.0.0",
-=======
 		"common-tags": "^1.8.0",
-		"escape-string-regexp": "^1.0.0",
->>>>>>> 5c1b4da3
 		"require-all": "^3.0.0"
 	},
 	"devDependencies": {
